--- conflicted
+++ resolved
@@ -123,11 +123,7 @@
     //@}
 
     lsst::ndarray::View< 
-<<<<<<< HEAD
-        boost::fusion::vector2< lsst::ndarray::detail::RangeDim, lsst::ndarray::detail::RangeDim > 
-=======
         boost::fusion::vector2< lsst::ndarray::index::Range, lsst::ndarray::index::Range > 
->>>>>>> 0c2a42dc
         >
     getSlices() const;
 
