--- conflicted
+++ resolved
@@ -642,17 +642,12 @@
         explicit MaskedImage(std::string const& baseName, int const hdu=0,
                              lsst::daf::base::PropertySet::Ptr metadata=lsst::daf::base::PropertySet::Ptr(),
                              BBox const& bbox=BBox(), bool const conformMasks=false,
-<<<<<<< HEAD
                              bool const needAllHdus=false);                             
         explicit MaskedImage(char **ramFile, size_t *ramFileLen, int const hdu=0,
                              lsst::daf::base::PropertySet::Ptr metadata=lsst::daf::base::PropertySet::Ptr(),
                              BBox const& bbox=BBox(), bool const conformMasks=false,
                              bool const needAllHdus=false);                             
         
-=======
-                             bool const needAllHdus=false);
-
->>>>>>> 2886d289
         MaskedImage(MaskedImage const& rhs, bool const deep=false);
         MaskedImage(const MaskedImage& rhs, const BBox& bbox, const bool deep=false);
         /// generalised copy constructor; defined here in the header so that the compiler can instantiate
@@ -740,7 +735,6 @@
                        std::string const& mode="w",
                        bool const writeMef=false
                       ) const;
-<<<<<<< HEAD
 		void writeFits(char **ramFile, size_t *ramFileLen,
 					   boost::shared_ptr<const lsst::daf::base::PropertySet> metadata =
 					   lsst::daf::base::PropertySet::Ptr(),
@@ -748,9 +742,6 @@
                        bool const writeMef=true	//writeMef=false is not supported, it will throw an exception
 					   ) const;
         
-=======
-
->>>>>>> 2886d289
         // Getters
         /// Return a (Ptr to) the MaskedImage's %image
         ImagePtr getImage(bool const noThrow=false) const {
