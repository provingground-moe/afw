--- conflicted
+++ resolved
@@ -394,17 +394,17 @@
 //
 
 ///Return crval. Note that this need not be the centre of the image
-GeomPoint Wcs::getSkyOrigin() const {
+CoordPtr Wcs::getSkyOrigin() const {
 
     if(_wcsInfo != NULL) {
-        return geom::makePointD(_wcsInfo->crval[0], _wcsInfo->crval[1]);
+        return makeCorrectCoord(_wcsInfo->crval[0], _wcsInfo->crval[1]);
     } else {
         throw(LSST_EXCEPT(except::RuntimeErrorException, "Wcs structure is not initialised"));
     }
 }
 
-<<<<<<< HEAD
 ///Return crpix in the lsst convention. Note that this need not be the centre of the image
+///Return crpix. Note that this need not be the centre of the image
 GeomPoint Wcs::getPixelOrigin() const {
 
     if(_wcsInfo != NULL) {
@@ -412,13 +412,6 @@
         double p1 = _wcsInfo->crpix[0] + fitsToLsstPixels;
         double p2 = _wcsInfo->crpix[1] + fitsToLsstPixels;
         return geom::makePointD(p1, p2);
-=======
-///Return crpix. Note that this need not be the centre of the image
-GeomPoint Wcs::getPixelOrigin() const {
-
-    if(_wcsInfo != NULL) {
-        return geom::makePointD(_wcsInfo->crpix[0], _wcsInfo->crpix[1]);
->>>>>>> e2ed7a8c
     } else {
         throw(LSST_EXCEPT(except::RuntimeErrorException, "Wcs structure not initialised"));
     }
