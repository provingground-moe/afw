// -*- lsst-c++ -*-

#include <cstdio>
#include <complex>
#include <sstream>

#include "fitsio.h"
extern "C" {
#include "fitsio2.h"
}

#include "boost/regex.hpp"
#include "boost/filesystem.hpp"
#include "boost/preprocessor/seq/for_each.hpp"
#include "boost/cstdint.hpp"
#include "boost/format.hpp"
#include "boost/scoped_array.hpp"

#include "lsst/utils/ieee.h"
#include "lsst/pex/exceptions.h"
#include "lsst/pex/logging/Log.h"
#include "lsst/afw/fits.h"
#include "lsst/afw/geom/Angle.h"

namespace lsst { namespace afw { namespace fits {

// ----------------------------------------------------------------------------------------------------------
// ---- Miscellaneous utilities -----------------------------------------------------------------------------
// ----------------------------------------------------------------------------------------------------------

namespace {

// Strip leading and trailing single quotes and whitespace from a string.
std::string strip(std::string const & s) {
    if (s.empty()) return s;
    std::size_t i1 = s.find_first_not_of(" '");
    std::size_t i2 = s.find_last_not_of(" '");
    return s.substr(i1, (i1 == std::string::npos) ? 0 : 1 + i2 - i1);
}

// ---- FITS binary table format codes for various C++ types. -----------------------------------------------

char getFormatCode(bool*) { return 'X'; }
char getFormatCode(std::string*) { return 'A'; }
char getFormatCode(boost::int8_t*) { return 'S'; }
char getFormatCode(boost::uint8_t*) { return 'B'; }
char getFormatCode(boost::int16_t*) { return 'I'; }
char getFormatCode(boost::uint16_t*) { return 'U'; }
char getFormatCode(boost::int32_t*) { return 'J'; }
char getFormatCode(boost::uint32_t*) { return 'V'; }
char getFormatCode(boost::int64_t*) { return 'K'; }
char getFormatCode(float*) { return 'E'; }
char getFormatCode(double*) { return 'D'; }
char getFormatCode(std::complex<float>*) { return 'C'; }
char getFormatCode(std::complex<double>*) { return 'M'; }
char getFormatCode(lsst::afw::geom::Angle*) { return 'D'; }

// ---- Create a TFORM value for the given type and size ----------------------------------------------------

template <typename T>
std::string makeColumnFormat(int size = 1) {
    if (size > 0) {
        return (boost::format("%d%c") % size % getFormatCode((T*)0)).str();
    } else if (size < 0) {
        // variable length, max size given as -size
        return (boost::format("1P%c(%d)") % getFormatCode((T*)0) % (-size)).str();
    } else {
        // variable length, max size unknown
        return (boost::format("1P%c") % getFormatCode((T*)0)).str();
    }
}

// ---- Traits class to get cfitsio type constants from templates -------------------------------------------

template <typename T> struct FitsType;

template <> struct FitsType<bool> { static int const CONSTANT = TLOGICAL; };
template <> struct FitsType<char> { static int const CONSTANT = TSTRING; };
template <> struct FitsType<unsigned char> { static int const CONSTANT = TBYTE; };
template <> struct FitsType<short> { static int const CONSTANT = TSHORT; };
template <> struct FitsType<unsigned short> { static int const CONSTANT = TUSHORT; };
template <> struct FitsType<int> { static int const CONSTANT = TINT; };
template <> struct FitsType<unsigned int> { static int const CONSTANT = TUINT; };
template <> struct FitsType<long> { static int const CONSTANT = TLONG; };
template <> struct FitsType<unsigned long> { static int const CONSTANT = TULONG; };
template <> struct FitsType<LONGLONG> { static int const CONSTANT = TLONGLONG; };
template <> struct FitsType<float> { static int const CONSTANT = TFLOAT; };
template <> struct FitsType<double> { static int const CONSTANT = TDOUBLE; };
template <> struct FitsType<lsst::afw::geom::Angle> { static int const CONSTANT = TDOUBLE; };
template <> struct FitsType< std::complex<float> > { static int const CONSTANT = TCOMPLEX; };
template <> struct FitsType< std::complex<double> > { static int const CONSTANT = TDBLCOMPLEX; };

// We use TBIT when writing booleans to table cells, but TLOGICAL in headers.
template <typename T> struct FitsTableType : public FitsType<T> {};
template <> struct FitsTableType<bool> { static int const CONSTANT = TBIT; };

template <typename T> struct FitsBitPix;

template <> struct FitsBitPix<unsigned char> { static int const CONSTANT = BYTE_IMG; };
template <> struct FitsBitPix<short> { static int const CONSTANT = SHORT_IMG; };
template <> struct FitsBitPix<unsigned short> { static int const CONSTANT = USHORT_IMG; };
template <> struct FitsBitPix<int> { static int const CONSTANT = LONG_IMG; }; // not a typo!
template <> struct FitsBitPix<unsigned int> { static int const CONSTANT = ULONG_IMG; };
template <> struct FitsBitPix<boost::int64_t> { static int const CONSTANT = LONGLONG_IMG; };
template <> struct FitsBitPix<boost::uint64_t> { static int const CONSTANT = LONGLONG_IMG; };
template <> struct FitsBitPix<float> { static int const CONSTANT = FLOAT_IMG; };
template <> struct FitsBitPix<double> { static int const CONSTANT = DOUBLE_IMG; };

} // anonymous

// ----------------------------------------------------------------------------------------------------------
// ---- Implementations for stuff in fits.h -----------------------------------------------------------------
// ----------------------------------------------------------------------------------------------------------

std::string makeErrorMessage(std::string const & fileName, int status, std::string const & msg) {
    std::ostringstream os;
    os << "cfitsio error";
    if (fileName != "") {
        os << " (" << fileName << ")";
    }
    if (status != 0) {
        char fitsErrMsg[FLEN_ERRMSG];
        fits_get_errstatus(status, fitsErrMsg);
        os << ": " << fitsErrMsg << " (" << status << ")";
    }
    if (msg != "") {
        os << " : " << msg;
    }
    return os.str();
}

std::string makeErrorMessage(void * fptr, int status, std::string const & msg) {
    std::string fileName = "";
    fitsfile * fd = reinterpret_cast<fitsfile*>(fptr);
    if (fd != 0 && fd->Fptr != 0 && fd->Fptr->filename != 0) {
        fileName = fd->Fptr->filename;
    }
    return makeErrorMessage(fileName, status, msg);
}

void MemFileManager::reset() {
    if (_managed) std::free(_ptr);
    _ptr = 0;
    _len = 0;
    _managed = true;
}

void MemFileManager::reset(std::size_t len) {
    reset();
    _ptr = std::malloc(len);
    _len = len;
    _managed = true;
}

template <typename T> int getBitPix() {
    return FitsBitPix<T>::CONSTANT;
}

// ----------------------------------------------------------------------------------------------------------
// ---- Implementations for Fits class ----------------------------------------------------------------------
// ----------------------------------------------------------------------------------------------------------

std::string Fits::getFileName() const {
    std::string fileName = "<unknown>";
    fitsfile * fd = reinterpret_cast<fitsfile*>(fptr);
    if (fd != 0 && fd->Fptr != 0 && fd->Fptr->filename != 0) {
        fileName = fd->Fptr->filename;
    }
    return fileName;
}

int Fits::getHdu() {
    int n = 0;
    fits_get_hdu_num(reinterpret_cast<fitsfile*>(fptr), &n);
    return n;
}

void Fits::setHdu(int hdu) {
<<<<<<< HEAD
    fits_movabs_hdu(reinterpret_cast<fitsfile*>(fptr), hdu, 0, &status);
    if (behavior & AUTO_CHECK) {
        LSST_FITS_CHECK_STATUS(*this, boost::format("Moving to HDU %d") % hdu);
    }
=======
    if (hdu != 0) {
        fits_movabs_hdu(reinterpret_cast<fitsfile*>(fptr), hdu, 0, &status);
    }
    if (hdu == 0 && getHdu() == 1 && getImageDim() == 0) {
        // want a silent failure here
        int tmpStatus = status;
        fits_movrel_hdu(reinterpret_cast<fitsfile*>(fptr), 1, 0, &tmpStatus);
    }
    if (behavior & AUTO_CHECK) LSST_FITS_CHECK_STATUS(*this, boost::format("Moving to HDU %d") % hdu);
>>>>>>> 39687308
}

int Fits::countHdus() {
    int n = 0;
    fits_get_num_hdus(reinterpret_cast<fitsfile*>(fptr), &n, &status);
    if (behavior & AUTO_CHECK) {
        LSST_FITS_CHECK_STATUS(*this, "Getting number of HDUs in file.");
    }
    return n;
}

// ---- Writing and updating header keys --------------------------------------------------------------------

namespace {

// Impl functions in the anonymous namespace do special handling for strings, bools, and IEEE fp values.

template <typename T>
void updateKeyImpl(Fits & fits, char const * key, T const & value, char const * comment) {
    fits_update_key(
        reinterpret_cast<fitsfile*>(fits.fptr),
        FitsType<T>::CONSTANT,
        const_cast<char*>(key),
        const_cast<T *>(&value),
        const_cast<char*>(comment),
        &fits.status
    );    
}

void updateKeyImpl(Fits & fits, char const * key, std::string const & value, char const * comment) {
    fits_update_key_longstr(
        reinterpret_cast<fitsfile*>(fits.fptr),
        const_cast<char*>(key),
        const_cast<char*>(value.c_str()),
        const_cast<char*>(comment),
        &fits.status
    );    
}

void updateKeyImpl(Fits & fits, char const * key, bool const & value, char const * comment) {
    int v = value;
    fits_update_key(
        reinterpret_cast<fitsfile*>(fits.fptr),
        TLOGICAL,
        const_cast<char*>(key),
        &v,
        const_cast<char*>(comment),
        &fits.status
    );
}

template <typename T>
void writeKeyImpl(Fits & fits, char const * key, T const & value, char const * comment) {
    fits_write_key(
        reinterpret_cast<fitsfile*>(fits.fptr),
        FitsType<T>::CONSTANT,
        const_cast<char*>(key),
        const_cast<T *>(&value),
        const_cast<char*>(comment),
        &fits.status
    );    
}

void writeKeyImpl(Fits & fits, char const * key, std::string const & value, char const * comment) {
    if (strncmp(key, "COMMENT", 7) == 0) {
        fits_write_comment(
            reinterpret_cast<fitsfile*>(fits.fptr),
            const_cast<char*>(value.c_str()),
            &fits.status
        );
    } else if (strncmp(key, "HISTORY", 7) == 0) {
        fits_write_history(
            reinterpret_cast<fitsfile*>(fits.fptr),
            const_cast<char*>(value.c_str()),
            &fits.status
        );
    } else {
        fits_write_key_longstr(
            reinterpret_cast<fitsfile*>(fits.fptr),
            const_cast<char*>(key),
            const_cast<char*>(value.c_str()),
            const_cast<char*>(comment),
            &fits.status
        );
    }
}

void writeKeyImpl(Fits & fits, char const * key, bool const & value, char const * comment) {
    int v = value;
    fits_write_key(
        reinterpret_cast<fitsfile*>(fits.fptr),
        TLOGICAL,
        const_cast<char*>(key),
        &v,
        const_cast<char*>(comment),
        &fits.status
    );
}

} // anonymous

template <typename T>
void Fits::updateKey(std::string const & key, T const & value, std::string const & comment) {
    updateKeyImpl(*this, key.c_str(), value, comment.c_str());
    if (behavior & AUTO_CHECK) {
        LSST_FITS_CHECK_STATUS(*this, boost::format("Updating key '%s': '%s'") % key % value);
    }
}

template <typename T>
void Fits::writeKey(std::string const & key, T const & value, std::string const & comment) {
    writeKeyImpl(*this, key.c_str(), value, comment.c_str());
    if (behavior & AUTO_CHECK) {
        LSST_FITS_CHECK_STATUS(*this, boost::format("Writing key '%s': '%s'") % key % value);
    }
}

template <typename T>
void Fits::updateKey(std::string const & key, T const & value) {
    updateKeyImpl(*this, key.c_str(), value, 0);
    if (behavior & AUTO_CHECK) {
        LSST_FITS_CHECK_STATUS(*this, boost::format("Updating key '%s': '%s'") % key % value);
    }
}

template <typename T>
void Fits::writeKey(std::string const & key, T const & value) {
    writeKeyImpl(*this, key.c_str(), value, 0);
    if (behavior & AUTO_CHECK) {
        LSST_FITS_CHECK_STATUS(*this, boost::format("Writing key '%s': '%s'") % key % value);
    }
}

template <typename T>
void Fits::updateColumnKey(std::string const & prefix, int n, T const & value, std::string const & comment) {
    updateKey((boost::format("%s%d") % prefix % (n + 1)).str(), value, comment);
    if (behavior & AUTO_CHECK) {
        LSST_FITS_CHECK_STATUS(*this, boost::format("Updating key '%s%d': '%s'") % prefix % (n+1) % value);
    }
}

template <typename T>
void Fits::writeColumnKey(std::string const & prefix, int n, T const & value, std::string const & comment) {
    writeKey((boost::format("%s%d") % prefix % (n + 1)).str(), value, comment);
    if (behavior & AUTO_CHECK) {
        LSST_FITS_CHECK_STATUS(*this, boost::format("Writing key '%s%d': '%s'") % prefix % (n+1) % value);
    }
}

template <typename T>
void Fits::updateColumnKey(std::string const & prefix, int n, T const & value) {
    updateKey((boost::format("%s%d") % prefix % (n + 1)).str(), value);
    if (behavior & AUTO_CHECK) {
        LSST_FITS_CHECK_STATUS(*this, boost::format("Updating key '%s%d': '%s'") % prefix % (n+1) % value);
    }
}

template <typename T>
void Fits::writeColumnKey(std::string const & prefix, int n, T const & value) {
    writeKey((boost::format("%s%d") % prefix % (n + 1)).str(), value);
    if (behavior & AUTO_CHECK) {
        LSST_FITS_CHECK_STATUS(*this, boost::format("Writing key '%s%d': '%s'") % prefix % (n+1) % value);
    }
}

// ---- Reading header keys ---------------------------------------------------------------------------------

namespace {

template <typename T>
void readKeyImpl(Fits & fits, char const * key, T & value) {
    fits_read_key(
        reinterpret_cast<fitsfile*>(fits.fptr), 
        FitsType<T>::CONSTANT,
        const_cast<char*>(key),
        &value,
        0,
        &fits.status
    );
}

void readKeyImpl(Fits & fits, char const * key, std::string & value) {
    char * buf = 0;
    fits_read_key_longstr(
        reinterpret_cast<fitsfile*>(fits.fptr),
        const_cast<char*>(key),
        &buf,
        0,
        &fits.status
    );
    if (buf) {
        value = strip(buf);
        free(buf);
    }
}

} // anonymous

template <typename T>
void Fits::readKey(std::string const & key, T & value) {
    readKeyImpl(*this, key.c_str(), value);
    if (behavior & AUTO_CHECK) {
        LSST_FITS_CHECK_STATUS(*this, boost::format("Reading key '%s'") % key);
    }
}

void Fits::forEachKey(HeaderIterationFunctor & functor) {
    char key[81];                       // allow for terminating NUL
    char value[81];
    char comment[81];
    int nKeys = 0;
    fits_get_hdrspace(reinterpret_cast<fitsfile*>(fptr), &nKeys, 0, &status);
    std::string keyStr;
    std::string valueStr;
    std::string commentStr;
    int i = 1;
    while (i <= nKeys) {
        fits_read_keyn(reinterpret_cast<fitsfile*>(fptr), i, key, value, comment, &status);
        keyStr = key;
        valueStr = value;
        commentStr = comment;
        ++i;
        while (valueStr.size() > 2 && valueStr[valueStr.size() - 2] == '&' && i <= nKeys) {
            // we're using key to hold the entire record here; the actual key is safe in keyStr
            fits_read_record(reinterpret_cast<fitsfile*>(fptr), i, key, &status);
            if (!strncmp(key, "CONTINUE", 8) == 0) {
                // require both trailing '&' and CONTINUE to invoke long-string handling
                break;
            }
            std::string card = key;
            valueStr.erase(valueStr.size() - 2);
            std::size_t firstQuote = card.find('\'');
            if (firstQuote == std::string::npos) {
                throw LSST_EXCEPT(
                    FitsError,
                    makeErrorMessage(
                        fptr, status,
                        boost::format("Invalid CONTINUE at header key %d: \"%s\".") % i % card
                    )
                );
            }
            std::size_t lastQuote = card.find('\'', firstQuote + 1);
            if (lastQuote == std::string::npos) {
                throw LSST_EXCEPT(
                    FitsError,
                    makeErrorMessage(
                        fptr, status,
                        boost::format("Invalid CONTINUE at header key %d: \"%s\".") % i % card
                    )
                );
            }
            valueStr += card.substr(firstQuote + 1, lastQuote - firstQuote);
            std::size_t slash = card.find('/', lastQuote + 1);
            if (slash != std::string::npos) {
                commentStr += strip(card.substr(slash + 1));
            }
            ++i;
        }
        if (behavior & AUTO_CHECK) {
            LSST_FITS_CHECK_STATUS(*this, boost::format("Reading key '%s'") % keyStr);
        }
        functor(keyStr, valueStr, commentStr);
    }
}

// ---- Reading and writing PropertySet/PropertyList --------------------------------------------------------

namespace {

bool isKeyIgnored(std::string const & key) {
    return key == "SIMPLE" || key == "BITPIX" || key == "EXTEND" ||
        key == "GCOUNT" || key == "PCOUNT" || key == "XTENSION" || key == "TFIELDS" ||
        key == "BSCALE" || key == "BZERO" || key.compare(0, 5, "NAXIS") == 0;
}

class MetadataIterationFunctor : public HeaderIterationFunctor {
public:

    virtual void operator()(
        std::string const & key,
        std::string const & value,
        std::string const & comment
    );

    template <typename T>
    void add(std::string const & key, T value, std::string const & comment) {
        if (list) {
            list->add(key, value, comment);
        } else {
            set->add(key, value);
        }
    }

    bool strip;
    daf::base::PropertySet * set;
    daf::base::PropertyList * list;
};

void MetadataIterationFunctor::operator()(
    std::string const & key,
    std::string const & value,
    std::string const & comment
) {
    static boost::regex const boolRegex("[tTfF]");
    static boost::regex const intRegex("[+-]?[0-9]+");
    static boost::regex const doubleRegex("[+-]?([0-9]*\\.[0-9]+|[0-9]+\\.[0-9]*)([eE][+-]?[0-9]+)?");
    static boost::regex const fitsStringRegex("'(.*?) *'");
    boost::smatch matchStrings;

    if (strip && isKeyIgnored(key)) {
        return;
    }

    std::istringstream converter(value);
    if (boost::regex_match(value, boolRegex)) {
        // convert the string to an bool
        add(key, bool(value == "T" || value == "t"), comment);
    } else if (boost::regex_match(value, intRegex)) {
        // convert the string to an int
        boost::int64_t val;
        converter >> val;
        if (val < (1LL << 31) && val > -(1LL << 31)) {
            add(key, static_cast<int>(val), comment);
        } else {
            add(key, val, comment);
        }
    } else if (boost::regex_match(value, doubleRegex)) {
        // convert the string to a double
        double val;
        converter >> val;
        add(key, val, comment);
    } else if (boost::regex_match(value, matchStrings, fitsStringRegex)) {
        // strip off the enclosing single quotes and return the string
        add(key, matchStrings[1].str(), comment);
    } else if (value.empty()) {
        // do nothing for empty values
    } else if (key == "HISTORY" ||
               (key == "COMMENT" &&
                comment != "  FITS (Flexible Image Transport System) format is defined in 'Astronomy" &&
                comment != "  and Astrophysics', volume 376, page 359; bibcode: 2001A&A...376..359H")) {
        if (list) {
            list->add(key, comment);
        } else {
            set->add(key, comment);
        }
    } else {
        throw LSST_EXCEPT(
            afw::fits::FitsError,
            (boost::format("Could not parse header value for key '%s': '%s'") % key % value).str()
        );
    }
}

void writeKeyFromProperty(
    Fits & fits, daf::base::PropertySet const & metadata, std::string const & key, char const * comment=0
) {
    std::type_info const & valueType = metadata.typeOf(key); 
    if (valueType == typeid(bool)) {
        if (metadata.isArray(key)) {
            std::vector<bool> tmp = metadata.getArray<bool>(key);
            // work around unfortunate specialness of std::vector<bool>
            for (std::size_t i = 0; i != tmp.size(); ++i) {
                writeKeyImpl(fits, key.c_str(), static_cast<bool>(tmp[i]), comment);
            }
        } else {
            writeKeyImpl(fits, key.c_str(), metadata.get<bool>(key), comment);
        }
    } else if (valueType == typeid(int)) {
        if (metadata.isArray(key)) {
            std::vector<int> tmp = metadata.getArray<int>(key);
            for (std::size_t i = 0; i != tmp.size(); ++i) {
                writeKeyImpl(fits, key.c_str(), tmp[i], comment);
            }
        } else {
            writeKeyImpl(fits, key.c_str(), metadata.get<int>(key), comment);
        }
    } else if (valueType == typeid(long)) {
        if (metadata.isArray(key)) {
            std::vector<long> tmp = metadata.getArray<long>(key);
            for (std::size_t i = 0; i != tmp.size(); ++i) {
                writeKeyImpl(fits, key.c_str(), tmp[i], comment);
            }
        } else {
            writeKeyImpl(fits, key.c_str(), metadata.get<long>(key), comment);
        }
    } else if (valueType == typeid(boost::int64_t)) {
        if (metadata.isArray(key)) {
            std::vector<boost::int64_t> tmp = metadata.getArray<boost::int64_t>(key);
            for (std::size_t i = 0; i != tmp.size(); ++i) {
                writeKeyImpl(fits, key.c_str(), tmp[i], comment);
            }
        } else {
            writeKeyImpl(fits, key.c_str(), metadata.get<boost::int64_t>(key), comment);
        }
    } else if (valueType == typeid(double)) {
        if (metadata.isArray(key)) {
            std::vector<double> tmp = metadata.getArray<double>(key);
            for (std::size_t i = 0; i != tmp.size(); ++i) {
                writeKeyImpl(fits, key.c_str(), tmp[i], comment);
            }
        } else {
            writeKeyImpl(fits, key.c_str(), metadata.get<double>(key), comment);
        }
    } else if (valueType == typeid(std::string)) {
        if (metadata.isArray(key)) {
            std::vector<std::string> tmp = metadata.getArray<std::string>(key);
            for (std::size_t i = 0; i != tmp.size(); ++i) {
                writeKeyImpl(fits, key.c_str(), tmp[i], comment);
            }
        } else {
            writeKeyImpl(fits, key.c_str(), metadata.get<std::string>(key), comment);
        }
    } else {
        // FIXME: inherited this error handling from fitsIo.cc; need a better option.
        pex::logging::Log::getDefaultLog().log(
            pex::logging::Log::WARN,
            makeErrorMessage(
                fits.fptr, fits.status,
                boost::format("In %s, unknown type '%s' for key '%s'.")
                % BOOST_CURRENT_FUNCTION % valueType.name() % key
            )
        );
    }
    if (fits.behavior & Fits::AUTO_CHECK) {
        LSST_FITS_CHECK_STATUS(fits, boost::format("Writing key '%s'") % key);
    }
}

} // anonymous

void Fits::readMetadata(daf::base::PropertySet & metadata, bool strip) {
    MetadataIterationFunctor f;
    f.strip = strip;
    f.set = &metadata;
    f.list = dynamic_cast<daf::base::PropertyList*>(&metadata);
    forEachKey(f);
}

void Fits::writeMetadata(daf::base::PropertySet const & metadata) {
    typedef std::vector<std::string> NameList;
    daf::base::PropertyList const * pl = dynamic_cast<daf::base::PropertyList const*>(&metadata);
    NameList paramNames;
    if (pl) {
        paramNames = pl->getOrderedNames();
    } else {
        paramNames = metadata.paramNames(false);
    }
    for (NameList::const_iterator i = paramNames.begin(); i != paramNames.end(); ++i) {
        if (!isKeyIgnored(*i)) {
            if (pl) {
                writeKeyFromProperty(*this, metadata, *i, pl->getComment(*i).c_str());
            } else {
                writeKeyFromProperty(*this, metadata, *i);
            }
        }
    }
}

// ---- Manipulating tables ---------------------------------------------------------------------------------

void Fits::createTable() {
    char * ttype = 0;
    char * tform = 0;
    fits_create_tbl(reinterpret_cast<fitsfile*>(fptr), BINARY_TBL, 0, 0, &ttype, &tform, 0, 0, &status);
    if (behavior & AUTO_CHECK) {
        LSST_FITS_CHECK_STATUS(*this, "Creating binary table");
    }
}

template <typename T>
int Fits::addColumn(std::string const & ttype, int size) {
    int nCols = 0;
    fits_get_num_cols(
        reinterpret_cast<fitsfile*>(fptr),
        &nCols,
        &status
    );
    std::string tform = makeColumnFormat<T>(size);
    fits_insert_col(
        reinterpret_cast<fitsfile*>(fptr),
        nCols + 1,
        const_cast<char*>(ttype.c_str()),
        const_cast<char*>(tform.c_str()),
        &status
    );
    if (behavior & AUTO_CHECK) {
        LSST_FITS_CHECK_STATUS(*this, boost::format("Adding column '%s' with size %d") % ttype % size);
    }
    return nCols;
}

template <typename T>
int Fits::addColumn(std::string const & ttype, int size, std::string const & comment) {
    int nCols = addColumn<T>(ttype, size);
    updateColumnKey("TTYPE", nCols, ttype, comment);
    if (behavior & AUTO_CHECK) {
        LSST_FITS_CHECK_STATUS(*this, boost::format("Adding column '%s' with size %d") % ttype % size);
    }
    return nCols;
}

std::size_t Fits::addRows(std::size_t nRows) {
    long first = 0;
    fits_get_num_rows(
        reinterpret_cast<fitsfile*>(fptr),
        &first,
        &status
    );
    fits_insert_rows(
        reinterpret_cast<fitsfile*>(fptr),
        first,
        nRows,
        &status
    );
    if (behavior & AUTO_CHECK) {
        LSST_FITS_CHECK_STATUS(*this, boost::format("Adding %d rows to binary table") % nRows);
    }
    return first;
}

std::size_t Fits::countRows() {
    long r = 0;
    fits_get_num_rows(
        reinterpret_cast<fitsfile*>(fptr),
        &r,
        &status
    );
    if (behavior & AUTO_CHECK) {
        LSST_FITS_CHECK_STATUS(*this, "Checking how many rows are in table");
    }
    return r;
}

template <typename T>
void Fits::writeTableArray(std::size_t row, int col, int nElements, T const * value) {
    fits_write_col(
        reinterpret_cast<fitsfile*>(fptr),
        FitsTableType<T>::CONSTANT,
        col + 1, row + 1,
        1, nElements,
        const_cast<T*>(value),
        &status
    );
    if (behavior & AUTO_CHECK) {
        LSST_FITS_CHECK_STATUS(*this, boost::format("Writing value at table cell (%d, %d)") % row % col);
    }
}

void Fits::writeTableScalar(std::size_t row, int col, std::string const & value) {
    // cfitsio doesn't let us specify the size of a string, it just looks for null terminator.
    // Using std::string::c_str() guarantees that we have one.  But we can't store arbitrary
    // data in a string field because cfitsio will also chop off anything after the first null
    // terminator.
    char const * tmp = value.c_str();
    fits_write_col(
        reinterpret_cast<fitsfile*>(fptr), 
        TSTRING,
        col + 1, row + 1,
        1, 1,
        const_cast<char const**>(&tmp),
        &status
    );
    if (behavior & AUTO_CHECK) {
        LSST_FITS_CHECK_STATUS(*this, boost::format("Writing value at table cell (%d, %d)") % row % col);
    }
}

template <typename T>
void Fits::readTableArray(std::size_t row, int col, int nElements, T * value) {
    int anynul = false;
    fits_read_col(
        reinterpret_cast<fitsfile*>(fptr), 
        FitsTableType<T>::CONSTANT, 
        col + 1, row + 1, 
        1, nElements,
        0,
        value,
        &anynul,
        &status
    );
    if (behavior & AUTO_CHECK) {
        LSST_FITS_CHECK_STATUS(*this, boost::format("Reading value at table cell (%d, %d)") % row % col);
    }
}

void Fits::readTableScalar(std::size_t row, int col, std::string & value) {
    int anynul = false;
    long size = getTableArraySize(col);
    // We can't directly write into a std::string (may be changing in C++11).
    std::vector<char> buf(size+1, 0);
    // cfitsio wants a char** because they imagine we might want an array of strings,
    // but we only want one element.
    char * tmp = &buf.front();
    fits_read_col(
        reinterpret_cast<fitsfile*>(fptr), 
        TSTRING, 
        col + 1, row + 1, 
        1, 1,
        0,
        &tmp,
        &anynul,
        &status
    );
    if (behavior & AUTO_CHECK) {
        LSST_FITS_CHECK_STATUS(*this, boost::format("Reading value at table cell (%d, %d)") % row % col);
    }
    value = std::string(tmp);
}

long Fits::getTableArraySize(int col) {
    int typecode = 0;
    long result = 0;
    long width = 0;
    fits_get_coltype(
        reinterpret_cast<fitsfile*>(fptr),
        col + 1,
        &typecode,
        &result,
        &width,
        &status
    );
    if (behavior & AUTO_CHECK) {
        LSST_FITS_CHECK_STATUS(*this, boost::format("Looking up array size for column %d") % col);
    }
    return result;
}

long Fits::getTableArraySize(std::size_t row, int col) {
    long result = 0;
    long offset = 0;
    fits_read_descript(
        reinterpret_cast<fitsfile*>(fptr),
        col + 1,
        row + 1,
        &result,
        &offset,
        &status
    );
    if (behavior & AUTO_CHECK) {
        LSST_FITS_CHECK_STATUS(*this, boost::format("Looking up array size for cell (%d, %d)") % row % col);
    }
    return result;
}

// ---- Manipulating images ---------------------------------------------------------------------------------

void Fits::createEmpty() {
    long naxes = 0;
    fits_create_img(reinterpret_cast<fitsfile*>(fptr), 8, 0, &naxes, &status);
    if (behavior & AUTO_CHECK) {
        LSST_FITS_CHECK_STATUS(*this, "Creating empty image HDU");    
    }
}

template <typename T>
void Fits::createImageImpl(int naxis, long * naxes) {
    fits_create_img(reinterpret_cast<fitsfile*>(fptr), FitsBitPix<T>::CONSTANT, naxis, naxes, &status);
    if (behavior & AUTO_CHECK) {
        LSST_FITS_CHECK_STATUS(*this, "Creating new image HDU");
    }
}

template <typename T>
void Fits::writeImageImpl(T const * data, int nElements) {
    fits_write_img(
        reinterpret_cast<fitsfile*>(fptr),
        FitsType<T>::CONSTANT,
        1, nElements,
        const_cast<T*>(data),
        &status
    );
    if (behavior & AUTO_CHECK) {
        LSST_FITS_CHECK_STATUS(*this, "Writing image");
    }
}

template <typename T>
void Fits::readImageImpl(int nAxis, T * data, long * begin, long * end, long * increment) {
    fits_read_subset(
        reinterpret_cast<fitsfile*>(fptr),
        FitsType<T>::CONSTANT,
        begin, end, increment, 0,
        data, 0,
        &status
    );
    if (behavior & AUTO_CHECK)
        LSST_FITS_CHECK_STATUS(*this, "Reading image");
}

int Fits::getImageDim() {
    int nAxis = 0;
    fits_get_img_dim(reinterpret_cast<fitsfile*>(fptr), &nAxis, &status);
    if (behavior & AUTO_CHECK)
        LSST_FITS_CHECK_STATUS(*this, "Getting NAXIS");
    return nAxis;
}

void Fits::getImageShapeImpl(int nAxis, long * nAxes) {
    fits_get_img_size(reinterpret_cast<fitsfile*>(fptr), nAxis, nAxes, &status);
    if (behavior & AUTO_CHECK)
        LSST_FITS_CHECK_STATUS(*this, "Getting NAXES");
}

template <typename T>
bool Fits::checkImageType() {
    int bitpix = 0;
    fits_get_img_equivtype(reinterpret_cast<fitsfile*>(fptr), &bitpix, &status);
    if (behavior & AUTO_CHECK)
        LSST_FITS_CHECK_STATUS(*this, "Getting image type");
    return bitpix == FitsBitPix<T>::CONSTANT;
}

// ---- Manipulating files ----------------------------------------------------------------------------------

Fits::Fits(std::string const & filename, std::string const & mode, int behavior_)
    : fptr(0), status(0), behavior(behavior_)
{
    if (mode == "r" || mode == "rb") {
        fits_open_file(
            reinterpret_cast<fitsfile**>(&fptr),
            const_cast<char*>(filename.c_str()), 
            READONLY,
            &status
        );
    } else if (mode == "w" || mode == "wb") {
        boost::filesystem::remove(filename); // cfitsio doesn't like over-writing files
        fits_create_file(
            reinterpret_cast<fitsfile**>(&fptr), 
            const_cast<char*>(filename.c_str()),
            &status
        );
    } else if (mode == "a" || mode == "ab") {
        fits_open_file(
            reinterpret_cast<fitsfile**>(&fptr),
            const_cast<char*>(filename.c_str()), 
            READWRITE,
            &status
        );
        int nHdu = 0;
        fits_get_num_hdus(reinterpret_cast<fitsfile*>(fptr), &nHdu, &status);
        fits_movabs_hdu(reinterpret_cast<fitsfile*>(fptr), nHdu, NULL, &status);
        if ((behavior & AUTO_CHECK) && (behavior & AUTO_CLOSE) && (status) && (fptr)) {
            // We're about to throw an exception, and the destructor won't get called
            // because we're in the constructor, so cleanup here first.
            int tmpStatus = 0;
            fits_close_file(reinterpret_cast<fitsfile*>(fptr), &tmpStatus);
        }
    } else {
        throw LSST_EXCEPT(
            FitsError,
            (boost::format("Invalid mode '%s' given when opening file '%s'") % mode % filename).str()
        );
    }
    if (behavior & AUTO_CHECK) {
        LSST_FITS_CHECK_STATUS(*this, boost::format("Opening file '%s' with mode '%s'") % filename % mode);
    }
}

Fits::Fits(MemFileManager & manager, std::string const & mode, int behavior_)
    : fptr(0), status(0), behavior(behavior_)
{
    typedef void * (*Reallocator)(void *, std::size_t);
    // It's a shame this logic is essentially a duplicate of above, but the innards are different enough
    // we can't really reuse it.
    if (mode == "r" || mode == "rb") {
        fits_open_memfile(
            reinterpret_cast<fitsfile**>(&fptr),
            "unused",
            READONLY,
            &manager._ptr, &manager._len,
            0, 0, // no reallocator or deltasize necessary for READONLY
            &status
        );
    } else if (mode == "w" || mode == "wb") {
        if (!manager._ptr) manager.reset(2880);
        Reallocator reallocator = 0;
        if (manager._managed) reallocator = &std::realloc;
        fits_create_memfile(
            reinterpret_cast<fitsfile**>(&fptr),
            &manager._ptr, &manager._len,
            0, reallocator, // use default deltasize
            &status
        );
    } else if (mode == "a" || mode == "ab") {
        Reallocator reallocator = 0;
        if (manager._managed) reallocator = &std::realloc;
        fits_open_memfile(
            reinterpret_cast<fitsfile**>(&fptr),
            "unused",
            READWRITE,
            &manager._ptr, &manager._len,
            0, reallocator,
            &status
        );
        int nHdu = 0;
        fits_get_num_hdus(reinterpret_cast<fitsfile*>(fptr), &nHdu, &status);
        fits_movabs_hdu(reinterpret_cast<fitsfile*>(fptr), nHdu, NULL, &status);
        if ((behavior & AUTO_CHECK) && (behavior & AUTO_CLOSE) && (status) && (fptr)) {
            // We're about to throw an exception, and the destructor won't get called
            // because we're in the constructor, so cleanup here first.
            int tmpStatus = 0;
            fits_close_file(reinterpret_cast<fitsfile*>(fptr), &tmpStatus);
        }
    } else {
        throw LSST_EXCEPT(
            FitsError,
            (boost::format("Invalid mode '%s' given when opening memory file at '%s'")
             % mode % manager._ptr).str()
        );
    }
    if (behavior & AUTO_CHECK) {
        LSST_FITS_CHECK_STATUS(
            *this, boost::format("Opening memory file at '%s' with mode '%s'") % manager._ptr % mode
        );
    }
}

void Fits::closeFile() {
    fits_close_file(reinterpret_cast<fitsfile*>(fptr), &status);
}

#define INSTANTIATE_KEY_OPS(r, data, T)                                \
    template void Fits::updateKey(std::string const &, T const &, std::string const &); \
    template void Fits::writeKey(std::string const &, T const &, std::string const &); \
    template void Fits::updateKey(std::string const &, T const &);      \
    template void Fits::writeKey(std::string const &, T const &);       \
    template void Fits::updateColumnKey(std::string const &, int, T const &, std::string const &); \
    template void Fits::writeColumnKey(std::string const &, int, T const &, std::string const &); \
    template void Fits::updateColumnKey(std::string const &, int, T const &); \
    template void Fits::writeColumnKey(std::string const &, int, T const &); \
    template void Fits::readKey(std::string const &, T &);

#define INSTANTIATE_IMAGE_OPS(r, data, T)                        \
    template void Fits::createImageImpl<T>(int, long *);         \
    template void Fits::writeImageImpl(T const *, int);          \
    template void Fits::readImageImpl(int, T *, long *, long *, long *); \
    template bool Fits::checkImageType<T>();                            \
    template int getBitPix<T>();

#define INSTANTIATE_TABLE_OPS(r, data, T)                               \
    template int Fits::addColumn<T>(std::string const & ttype, int size); \
    template int Fits::addColumn<T>(std::string const & ttype, int size, std::string const & comment);
#define INSTANTIATE_TABLE_ARRAY_OPS(r, data, T)                         \
    template void Fits::writeTableArray(std::size_t row, int col, int nElements, T const * value); \
    template void Fits::readTableArray(std::size_t row, int col, int nElements, T * value);

// ----------------------------------------------------------------------------------------------------------
// ---- Explicit instantiation ------------------------------------------------------------------------------
// ----------------------------------------------------------------------------------------------------------

#define KEY_TYPES                                                       \
    (bool)(unsigned char)(short)(unsigned short)(int)(unsigned int)(long)(unsigned long)(LONGLONG) \
    (float)(double)(std::complex<float>)(std::complex<double>)(std::string)

#define COLUMN_TYPES                                                    \
    (bool)(std::string)(boost::uint8_t)(boost::int16_t)(boost::uint16_t)(boost::int32_t)(boost::uint32_t) \
    (boost::int64_t)(float)(double)(lsst::afw::geom::Angle)(std::complex<float>)(std::complex<double>)

#define COLUMN_ARRAY_TYPES                                              \
    (bool)(char)(boost::uint8_t)(boost::int16_t)(boost::uint16_t)(boost::int32_t)(boost::uint32_t) \
    (boost::int64_t)(float)(double)(lsst::afw::geom::Angle)(std::complex<float>)(std::complex<double>)

#define IMAGE_TYPES                                                     \
    (unsigned char)(short)(unsigned short)(int)(unsigned int)(boost::int64_t)(boost::uint64_t) \
    (float)(double)

BOOST_PP_SEQ_FOR_EACH(INSTANTIATE_KEY_OPS, _, KEY_TYPES)
BOOST_PP_SEQ_FOR_EACH(INSTANTIATE_TABLE_OPS, _, COLUMN_TYPES)
BOOST_PP_SEQ_FOR_EACH(INSTANTIATE_TABLE_ARRAY_OPS, _, COLUMN_ARRAY_TYPES)
BOOST_PP_SEQ_FOR_EACH(INSTANTIATE_IMAGE_OPS, _, IMAGE_TYPES)

}}} // namespace lsst::afw::fits<|MERGE_RESOLUTION|>--- conflicted
+++ resolved
@@ -176,12 +176,6 @@
 }
 
 void Fits::setHdu(int hdu) {
-<<<<<<< HEAD
-    fits_movabs_hdu(reinterpret_cast<fitsfile*>(fptr), hdu, 0, &status);
-    if (behavior & AUTO_CHECK) {
-        LSST_FITS_CHECK_STATUS(*this, boost::format("Moving to HDU %d") % hdu);
-    }
-=======
     if (hdu != 0) {
         fits_movabs_hdu(reinterpret_cast<fitsfile*>(fptr), hdu, 0, &status);
     }
@@ -190,8 +184,9 @@
         int tmpStatus = status;
         fits_movrel_hdu(reinterpret_cast<fitsfile*>(fptr), 1, 0, &tmpStatus);
     }
-    if (behavior & AUTO_CHECK) LSST_FITS_CHECK_STATUS(*this, boost::format("Moving to HDU %d") % hdu);
->>>>>>> 39687308
+    if (behavior & AUTO_CHECK) {
+        LSST_FITS_CHECK_STATUS(*this, boost::format("Moving to HDU %d") % hdu);
+    }
 }
 
 int Fits::countHdus() {
